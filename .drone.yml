--- conflicted
+++ resolved
@@ -212,74 +212,32 @@
       - php occ app:enable deck
       - cd apps/$APP_NAME
       - cd tests/integration
-<<<<<<< HEAD
-      - ./run.sh
-    when:
-      matrix:
-        TESTS: integration
-  eslint:
+      - ./run.sh || true
+trigger:
+  branch:
+    - master
+    - stable*
+  event:
+    - pull_request
+    - push
+
+---
+kind: pipeline
+name: frontend
+steps:
+  - name: eslint
     image: node:11-alpine
     commands:
-      - npm install
       - npm run lint
-    when:
-      matrix:
-        TESTS: eslint
-  jsbuild:
+  - name: jsbuild
     image: node:11-alpine
     commands:
       - npm install
       - npm run build
-    when:
-      matrix:
-        TESTS: jsbuild
-matrix:
-  include:
-    - TESTS: check-app-compatbility-13
-    - TESTS: check-app-compatbility-14
-    - TESTS: signed-off-check
-    - TESTS: syntax-php5.6
-    - TESTS: syntax-php7.0
-    - TESTS: syntax-php7.1
-    - TESTS: syntax-php7.2
-    - TESTS: php5.6
-    - TESTS: php7.0
-    - TESTS: php7.1
-    - TESTS: php7.2
-    - TESTS: eslint
-    - TESTS: jsbuild
-    #- TESTS: integration
-
-branches: [ master, stable*, vue ]
-
-=======
-      - ./run.sh || true
-trigger:
-  branch:
-    - master
-    - stable*
-  event:
-    - pull_request
-    - push
-
----
-kind: pipeline
-name: frontend
-steps:
-  - name: eslint
-    image: nextcloudci/eslint:eslint-1
-    commands:
-      - ./run-eslint.sh
-  - name: jsbuild
-    image: mhart/alpine-node:6.8.0
-    commands:
-      - apk add --no-cache make
-      - make build-js
-trigger:
-  branch:
-    - master
-    - stable*
-  event:
-    - pull_request
-    - push
->>>>>>> bbd7fd85
+trigger:
+  branch:
+    - master
+    - stable*
+  event:
+    - pull_request
+    - push